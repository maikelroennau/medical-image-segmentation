--- conflicted
+++ resolved
@@ -357,17 +357,10 @@
     print(f"\nEvaluate all saved models on test data '{test_dataset_path}'")
     best_model, models_metrics = evaluate(
         str(checkpoint_directory),
-<<<<<<< HEAD
         test_dataset_path,
         batch_size=1,
         loss_function=loss_function,
         input_shape=(1920, 2560),
-=======
-        images_path=test_dataset_path,
-        batch_size=1,
-        input_shape=(1920, 2560, 3),
-        loss_function=loss_function,
->>>>>>> bab9121e
         classes=classes,
         one_hot_encoded=one_hot_encoded)
 
